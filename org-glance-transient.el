<<<<<<< HEAD
(require 'transient)
(require 'eieio-core)
(require 'org-glance-views)
=======
(eval-and-compile
  (require 'transient)
  (require 'eieio-core))

(declare-function org-glance-read-view "org-glance-views" (prompt &optional type))
>>>>>>> a6b4cd84

;; Global glance transient state

(defvar org-glance-transient--current-view nil)

;; Base infix class

(defclass org-glance-transient-variable (transient-variable)
  ((default     :initarg :default     :initform nil)))

(cl-defmethod transient-init-value ((obj org-glance-transient-variable))
  "Override transient value initialization."
  (let ((variable (oref obj variable))
        (default (oref obj default)))
    (oset obj variable variable)
    (oset obj value (or (eval variable) default))))

(cl-defmethod transient-infix-set ((obj org-glance-transient-variable) value)
  "Override setter."
  (oset obj value value)
  (set (oref obj variable) value))

(cl-defmethod transient-format-description ((obj org-glance-transient-variable))
  "Override description format."
  (or (oref obj description)
      (oref obj variable)))

(cl-defmethod transient-format-value ((obj org-glance-transient-variable))
  "Override value format."
  (propertize (oref obj value) 'face 'transient-inactive-value))

;; Base class for view specifying

(defclass org-glance-transient-variable:view (org-glance-transient-variable)
  ())

(cl-defmethod transient-infix-read ((obj org-glance-transient-variable:view))
  (oset obj value (org-glance-read-view "View: ")))

(cl-defmethod transient-format-value ((obj org-glance-transient-variable:view))
  (let* ((val (or (oref obj value) (oref obj default)))
         (val-pretty (propertize val 'face 'transient-argument)))
    (format "(%s)" val-pretty)))

(transient-define-infix org-glance-act.current-view ()
  :class 'org-glance-transient-variable:view
  :variable 'org-glance-transient--current-view
  :reader 'org-glance-read-view
  :default "false")

;;;###autoload
(transient-define-prefix org-glance-act (view)
  "In Glance-View buffer, perform action on selected view"
  ;; ["Arguments"
  ;;  ("-r" "Reread view" org-glance-act.current-view)]
  ["Views"
   [("e" "Export"      org-glance-export-view)]
   [("r" "Reread"      org-glance-reread-view)]]
  ["Records"
   [("j" "Jump"        org-glance-action-open)]
   [("m" "Materialize" org-glance-action-materialize)]
   [("v" "Visit"       org-glance-action-visit)]])

(provide-me)<|MERGE_RESOLUTION|>--- conflicted
+++ resolved
@@ -1,14 +1,6 @@
-<<<<<<< HEAD
-(require 'transient)
-(require 'eieio-core)
-(require 'org-glance-views)
-=======
 (eval-and-compile
   (require 'transient)
   (require 'eieio-core))
-
-(declare-function org-glance-read-view "org-glance-views" (prompt &optional type))
->>>>>>> a6b4cd84
 
 ;; Global glance transient state
 
