--- conflicted
+++ resolved
@@ -149,7 +149,6 @@
     (org-glance:log-debug "Create overview")
     (org-glance-overview:create class)))
 
-<<<<<<< HEAD
 (cl-defun org-glance-materialized-headline:clone-before-auto-repeat (&rest args)
   (when (and
          (or org-glance-material-mode org-glance-overview-mode)
@@ -182,10 +181,7 @@
       (delete-region (point-min) (point-max))
       (insert contents))))
 
-(cl-defun org-glance:init ()
-=======
 (cl-defun org-glance-init ()
->>>>>>> 25b8a837
   "Update all changed entities from `org-glance-directory'."
   (unless (f-exists? org-glance-directory)
     (mkdir org-glance-directory))
